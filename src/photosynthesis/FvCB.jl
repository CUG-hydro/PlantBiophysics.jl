--- conflicted
+++ resolved
@@ -107,12 +107,8 @@
 MAESPA model (Duursma et al., 2012).
 The resolution is analytical as first presented in Baldocchi (1994), and needs Cₛ as input.
 Triose phosphate utilization (TPU) limitation is taken into account as proposed in Lombardozzi (2018) (i.e. 
-<<<<<<< HEAD
-Aₚ = 3*TPURef, making the assumption that glycolate recycling is set to 0).
-=======
 Aₚ = 3*TPURef, making the assumption that glycolate recycling is set to 0). TPURef is by default at 9999., meaning that if you
 don't have the TPU value, TPU limitation won't have impact.
->>>>>>> bab4ebed
 
 If you prefer to use Gbc, you can use the iterative implementation of the Fvcb model
 [`FvcbIter`](@ref)
