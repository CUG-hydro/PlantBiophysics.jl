--- conflicted
+++ resolved
@@ -13,11 +13,8 @@
 YAML = "ddb6d928-2868-570f-bddf-ab3f9cf99eb6"
 
 [compat]
-<<<<<<< HEAD
 CSV = "0.8"
-=======
 DataFrames = "1"
->>>>>>> 1848bbef
 MutableNamedTuples = "0.1"
 OrderedCollections = "1.3"
 YAML = "0.4"
